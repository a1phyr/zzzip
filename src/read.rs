--- conflicted
+++ resolved
@@ -1,13 +1,10 @@
 //! Structs for reading a ZIP archive
 
 use crate::compression::CompressionMethod;
-<<<<<<< HEAD
 use crate::zipcrypto::ZipCryptoReader;
 use crate::zipcrypto::ZipCryptoReaderValid;
-=======
 use crate::crc32::Crc32Reader;
 use crate::result::{ZipError, ZipResult};
->>>>>>> a2ba5fb2
 use crate::spec;
 use std::borrow::Cow;
 use std::collections::HashMap;
@@ -60,7 +57,6 @@
     comment: Vec<u8>,
 }
 
-<<<<<<< HEAD
 enum CryptoReader<'a>
 {
     Plaintext(io::Take<&'a mut dyn Read>),
@@ -130,12 +126,6 @@
     data: Cow<'a, ZipFileData>,
     reader: ZipFileReader<'a>,
 }
-
-fn unsupported_zip_error<T>(detail: &'static str) -> ZipResult<T>
-{
-    Err(ZipError::UnsupportedArchive(detail))
-}
-
 
 fn make_reader<'a>(
     compression_method: crate::compression::CompressionMethod,
@@ -185,11 +175,7 @@
     }
 }
 
-impl<R: Read+io::Seek> ZipArchive<R>
-{
-=======
 impl<R: Read + io::Seek> ZipArchive<R> {
->>>>>>> a2ba5fb2
     /// Get the directory start offset and number of files. This is done in a
     /// separate function to ease the control flow design.
     fn get_directory_counts(
@@ -358,23 +344,16 @@
     }
 
     /// Search for a file entry by name, decrypt with given password
-    pub fn by_name_decrypt<'a>(&'a mut self, name: &str, password: &[u8]) -> ZipResult<ZipFile<'a>>
-    {
+    pub fn by_name_decrypt<'a>(&'a mut self, name: &str, password: &[u8]) -> ZipResult<ZipFile<'a>> {
         self.by_name_internal(name, Some(password))
     }
 
     /// Search for a file entry by name
-<<<<<<< HEAD
-    pub fn by_name<'a>(&'a mut self, name: &str) -> ZipResult<ZipFile<'a>>
-    {
+    pub fn by_name<'a>(&'a mut self, name: &str) -> ZipResult<ZipFile<'a>> {
         self.by_name_internal(name, None)
     }
 
-    fn by_name_internal<'a>(&'a mut self, name: &str, password: Option<&[u8]>) -> ZipResult<ZipFile<'a>>
-    {
-=======
-    pub fn by_name<'a>(&'a mut self, name: &str) -> ZipResult<ZipFile<'a>> {
->>>>>>> a2ba5fb2
+    fn by_name_internal<'a>(&'a mut self, name: &str, password: Option<&[u8]>) -> ZipResult<ZipFile<'a>> {
         let index = match self.names_map.get(name) {
             Some(index) => *index,
             None => {
@@ -391,38 +370,22 @@
     }
 
     /// Get a contained file by index
-<<<<<<< HEAD
-    pub fn by_index<'a>(&'a mut self, file_number: usize) -> ZipResult<ZipFile<'a>>
-    {
+    pub fn by_index<'a>(&'a mut self, file_number: usize) -> ZipResult<ZipFile<'a>> {
         self.by_index_internal(file_number, None)
     }
 
-    fn by_index_internal<'a>(&'a mut self, file_number: usize, mut password: Option<&[u8]>) -> ZipResult<ZipFile<'a>>
-    {
+    fn by_index_internal<'a>(&'a mut self, file_number: usize, mut password: Option<&[u8]>) -> ZipResult<ZipFile<'a>> {
         if file_number >= self.files.len() { return Err(ZipError::FileNotFound); }
         let ref mut data = self.files[file_number];
 
-        if password == None
-        {
-            if data.encrypted
-            {
+        if password == None {
+            if data.encrypted {
                 return Err(ZipError::PasswordRequired)
             }
         }
-        else if !data.encrypted
-        {
+        else if !data.encrypted {
             //Password supplied, but none needed! Discard.
             password = None;
-=======
-    pub fn by_index<'a>(&'a mut self, file_number: usize) -> ZipResult<ZipFile<'a>> {
-        if file_number >= self.files.len() {
-            return Err(ZipError::FileNotFound);
-        }
-        let data = &mut self.files[file_number];
-
-        if data.encrypted {
-            return unsupported_zip_error("Encrypted files are not supported");
->>>>>>> a2ba5fb2
         }
 
         // Parse local header
@@ -442,14 +405,10 @@
         self.reader.seek(io::SeekFrom::Start(data.data_start))?;
         let limit_reader = (self.reader.by_ref() as &mut dyn Read).take(data.compressed_size);
 
-<<<<<<< HEAD
-        Ok(ZipFile { reader: make_reader(data.compression_method, data.crc32, limit_reader, password)?, data: Cow::Borrowed(data) })
-=======
         Ok(ZipFile {
-            reader: make_reader(data.compression_method, data.crc32, limit_reader)?,
+            reader: make_reader(data.compression_method, data.crc32, limit_reader, password)?,
             data: Cow::Borrowed(data),
         })
->>>>>>> a2ba5fb2
     }
 
     /// Unwrap and return the inner reader object
@@ -460,41 +419,8 @@
     }
 }
 
-enum ZipFileReader<'a> {
-    NoReader,
-    Stored(Crc32Reader<io::Take<&'a mut dyn Read>>),
-    #[cfg(feature = "deflate")]
-    Deflated(Crc32Reader<flate2::read::DeflateDecoder<io::Take<&'a mut dyn Read>>>),
-    #[cfg(feature = "bzip2")]
-    Bzip2(Crc32Reader<BzDecoder<io::Take<&'a mut dyn Read>>>),
-}
-
 fn unsupported_zip_error<T>(detail: &'static str) -> ZipResult<T> {
     Err(ZipError::UnsupportedArchive(detail))
-}
-
-fn make_reader<'a>(
-    compression_method: crate::compression::CompressionMethod,
-    crc32: u32,
-    reader: io::Take<&'a mut dyn io::Read>,
-) -> ZipResult<ZipFileReader<'a>> {
-    match compression_method {
-        CompressionMethod::Stored => Ok(ZipFileReader::Stored(Crc32Reader::new(reader, crc32))),
-        #[cfg(feature = "deflate")]
-        CompressionMethod::Deflated => {
-            let deflate_reader = DeflateDecoder::new(reader);
-            Ok(ZipFileReader::Deflated(Crc32Reader::new(
-                deflate_reader,
-                crc32,
-            )))
-        }
-        #[cfg(feature = "bzip2")]
-        CompressionMethod::Bzip2 => {
-            let bzip2_reader = BzDecoder::new(reader);
-            Ok(ZipFileReader::Bzip2(Crc32Reader::new(bzip2_reader, crc32)))
-        }
-        _ => unsupported_zip_error("Compression method not supported"),
-    }
 }
 
 fn central_header_to_zip_file<R: Read + io::Seek>(
@@ -606,34 +532,8 @@
     Ok(())
 }
 
-<<<<<<< HEAD
 /// Methods for retrieving information on zip files
 impl<'a> ZipFile<'a> {
-=======
-fn get_reader<'a>(reader: &'a mut ZipFileReader<'_>) -> &'a mut dyn Read {
-    match *reader {
-        ZipFileReader::NoReader => panic!("ZipFileReader was in an invalid state"),
-        ZipFileReader::Stored(ref mut r) => r as &mut dyn Read,
-        #[cfg(feature = "deflate")]
-        ZipFileReader::Deflated(ref mut r) => r as &mut dyn Read,
-        #[cfg(feature = "bzip2")]
-        ZipFileReader::Bzip2(ref mut r) => r as &mut dyn Read,
-    }
-}
-
-/// A struct for reading a zip file
-pub struct ZipFile<'a> {
-    data: Cow<'a, ZipFileData>,
-    reader: ZipFileReader<'a>,
-}
-
-/// Methods for retrieving information on zip files
-impl<'a> ZipFile<'a> {
-    fn get_reader(&mut self) -> &mut dyn Read {
-        get_reader(&mut self.reader)
-    }
-
->>>>>>> a2ba5fb2
     /// Get the version of the file
     pub fn version_made_by(&self) -> (u8, u8) {
         (
@@ -738,15 +638,9 @@
 }
 
 impl<'a> Read for ZipFile<'a> {
-<<<<<<< HEAD
-     fn read(&mut self, buf: &mut [u8]) -> io::Result<usize> {
-         self.reader.read(buf)
-     }
-=======
     fn read(&mut self, buf: &mut [u8]) -> io::Result<usize> {
-        self.get_reader().read(buf)
-    }
->>>>>>> a2ba5fb2
+        self.reader.read(buf)
+    }
 }
 
 impl<'a> Drop for ZipFile<'a> {
@@ -867,11 +761,7 @@
     let result_compression_method = result.compression_method;
     Ok(Some(ZipFile {
         data: Cow::Owned(result),
-<<<<<<< HEAD
-        reader: make_reader(result_compression_method, result_crc32, limit_reader, None)?
-=======
-        reader: make_reader(result_compression_method, result_crc32, limit_reader)?,
->>>>>>> a2ba5fb2
+        reader: make_reader(result_compression_method, result_crc32, limit_reader, None)?,
     }))
 }
 
