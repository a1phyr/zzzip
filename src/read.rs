--- conflicted
+++ resolved
@@ -34,11 +34,22 @@
     pub const S_IFREG: u32 = 0o0100000;
 }
 
-<<<<<<< HEAD
 // Put the struct declaration in a private module to convince rustdoc to display ZipArchive nicely
 pub(crate) mod zip_archive {
+    /// Extract immutable data from `ZipArchive` to make it cheap to clone
+    #[derive(Debug)]
+    pub struct Shared {
+        pub(super) files: Vec<super::ZipFileData>,
+        pub(super) names_map: super::HashMap<String, usize>,
+        pub(super) offset: u64,
+        pub(super) comment: Vec<u8>,
+    }
 
     /// ZIP archive reader
+    ///
+    /// At the moment, this type is cheap to clone if this is the case for the
+    /// reader it uses. However, this is not guaranteed by this crate and it may
+    /// change in the future.
     ///
     /// ```no_run
     /// use std::io::prelude::*;
@@ -57,51 +68,12 @@
     #[derive(Clone, Debug)]
     pub struct ZipArchive<R> {
         pub(super) reader: R,
-        pub(super) files: Vec<super::ZipFileData>,
-        pub(super) names_map: super::HashMap<String, usize>,
-        pub(super) offset: u64,
-        pub(super) comment: Vec<u8>,
-    }
-}
-pub use zip_archive::ZipArchive;
-=======
-/// Extract immutable data from `ZipArchive` to make it cheap to clone
-#[derive(Debug)]
-struct Shared {
-    files: Vec<ZipFileData>,
-    names_map: HashMap<String, usize>,
-    offset: u64,
-    comment: Vec<u8>,
-}
-
-/// ZIP archive reader
-///
-/// At the moment, this type is cheap to clone if this is the case for the
-/// reader it uses. However, this is not guaranteed by this crate and it may
-/// change in the future.
-///
-/// ```no_run
-/// use std::io::prelude::*;
-/// fn list_zip_contents(reader: impl Read + Seek) -> zip::result::ZipResult<()> {
-///     let mut zip = zip::ZipArchive::new(reader)?;
-///
-///     for i in 0..zip.len() {
-///         let mut file = zip.by_index(i)?;
-///         println!("Filename: {}", file.name());
-///         std::io::copy(&mut file, &mut std::io::stdout());
-///     }
-///
-///     Ok(())
-/// }
-/// ```
-#[derive(Clone, Debug)]
-pub struct ZipArchive<R> {
-    reader: R,
-    shared: Arc<Shared>,
-}
-
+        pub(super) shared: super::Arc<Shared>,
+    }
+}
+
+pub use zip_archive::{Shared, ZipArchive};
 #[allow(clippy::large_enum_variant)]
->>>>>>> 2009d162
 enum CryptoReader<'a> {
     Plaintext(io::Take<&'a mut dyn Read>),
     ZipCrypto(ZipCryptoReaderValid<io::Take<&'a mut dyn Read>>),
